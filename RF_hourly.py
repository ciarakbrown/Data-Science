import os
import zipfile
import glob
import pandas as pd
import numpy as np
import matplotlib.pyplot as plt
import seaborn as sns
import tempfile
import shutil
import sys

from sklearn.ensemble import RandomForestClassifier
from sklearn.model_selection import GroupKFold
from sklearn.metrics import accuracy_score, precision_score, recall_score, f1_score, confusion_matrix
from skopt import BayesSearchCV

# Add utils path for evaluate_sepsis_score
sys.path.append(os.path.join(os.path.dirname(__file__), 'utils'))
from evaluate_sepsis_score import evaluate_sepsis_score


def get_sliding_windows(df_all, offset, window_size):
    rows = []
    for patient_id, group in df_all.groupby("PatientID"):
        group = group.reset_index(drop=True)
        sepsis_indices = group.index[group["SepsisLabel"] == 1].tolist()

        if sepsis_indices:
            diagnosis_time = sepsis_indices[0]
            snapshot_time = diagnosis_time + offset
            label = 1
        else:
            if len(group) + offset < 0 or len(group) < window_size:
                continue
            snapshot_time = len(group) + offset
            label = 0

        start = snapshot_time - window_size + 1
        end = snapshot_time + 1

        if start < 0 or end > len(group):
            continue

        window = group.iloc[start:end].copy()
        flat_features = window.mean(numeric_only=True)
        flat_features["SepsisLabel"] = label
        flat_features["PatientID"] = patient_id
        rows.append(flat_features)

    return pd.DataFrame(rows)


def save_predictions_and_labels(y_true_list, y_pred_list, y_prob_list, patient_ids):
    label_dir = tempfile.mkdtemp()
    pred_dir = tempfile.mkdtemp()

    for i, pid in enumerate(patient_ids):
        df_label = pd.DataFrame({"SepsisLabel": [y_true_list[i]] * 10})
        df_pred = pd.DataFrame({
            "PredictedProbability": [y_prob_list[i]] * 10,
            "PredictedLabel": [y_pred_list[i]] * 10
        })
        df_label.to_csv(os.path.join(label_dir, f"{pid}.psv"), sep='|', index=False)
        df_pred.to_csv(os.path.join(pred_dir, f"{pid}.psv"), sep='|', index=False)

    return label_dir, pred_dir


def compute_physionet_utility(y_true_list, y_pred_list, y_prob_list, patient_ids):
    label_dir, pred_dir = save_predictions_and_labels(y_true_list, y_pred_list, y_prob_list, patient_ids)
    try:
        auroc, auprc, accuracy, f_measure, utility = evaluate_sepsis_score(label_dir, pred_dir)
    finally:
        shutil.rmtree(label_dir)
        shutil.rmtree(pred_dir)
    return auroc, auprc, accuracy, f_measure, utility


def run_pipeline():
    zip_path = input("Please enter the full path to the cleaned_dataset.zip file: ").strip()

    if not os.path.exists(zip_path):
        print("Invalid path to cleaned_dataset.zip. Please check the location.")
        return

    extract_dir = "./sepsis_dataset"
    if not os.path.exists(extract_dir):
        with zipfile.ZipFile(zip_path, 'r') as zip_ref:
            zip_ref.extractall(extract_dir)

    data_dir = os.path.join(extract_dir, "cleaned_dataset")
    file_paths = glob.glob(os.path.join(data_dir, "*.psv"))

    df_all = []
    for path in file_paths:
        df = pd.read_csv(path, sep='|')
        df["PatientID"] = os.path.basename(path).replace(".psv", "")
        df_all.append(df)
    df_all = pd.concat(df_all, ignore_index=True)

    print(f"Loaded {len(df_all['PatientID'].unique())} patients.")

    results = []
    offsets = range(-12, 0)
    window_sizes = [3, 6, 9, 12]

    for offset in offsets:
        for window_size in window_sizes:
            df_snap = get_sliding_windows(df_all, offset, window_size)
            if df_snap.empty:
                continue

            X = df_snap.drop(columns=["SepsisLabel", "PatientID"])
            y = df_snap["SepsisLabel"]
            groups = df_snap["PatientID"]

            cv = GroupKFold(n_splits=5)

            param_space = {
                'n_estimators': (50, 300),
                'max_depth': (5, 50),
                'min_samples_split': (2, 20),
                'min_samples_leaf': (1, 10)
            }

            rf = RandomForestClassifier(random_state=41)

            search = BayesSearchCV(
                rf,
                param_space,
                n_iter=20,
                cv=cv,
                scoring='f1',
                n_jobs=-1,
                random_state=42
            )

            search.fit(X, y, groups=groups)
            best_model = search.best_estimator_

            y_probs = best_model.predict_proba(X)[:, 1]
            y_pred = (y_probs > 0.4).astype(int)

            auroc, auprc, accuracy, f_measure, utility = compute_physionet_utility(
                y.tolist(), y_pred.tolist(), y_probs.tolist(), groups.tolist())

            result = {
                "Offset": -offset,
                "WindowSize": window_size,
                "Utility": utility,
                "AUROC": auroc,
                "AUPRC": auprc,
                "Accuracy": accuracy,
                "F1": f_measure,
                "ConfMatrix": confusion_matrix(y, y_pred)
            }

            results.append(result)
            print(f"Offset: {-offset}, Window: {window_size}, Utility: {utility:.3f}, AUROC: {auroc:.3f}, AUPRC: {auprc:.3f}")

    results_df = pd.DataFrame(results)
    best = results_df.loc[results_df['Utility'].idxmax()]
    print("\nBest Overall Configuration:")
    print(best)

    # Plot Utility Score vs Offset Time
    plt.figure(figsize=(7, 5))
    results_df_sorted = results_df.sort_values(by='Offset')
    plt.plot(results_df_sorted['Offset'], results_df_sorted['Utility'], marker='o')
    plt.title("PhysioNet Utility vs. Prediction Time Offset", fontsize = "16")
    plt.xlabel("Hours Before Diagnosis", fontsize = "14")
    plt.ylabel("Utility Score", fontsize = "14")
    plt.grid(True)
    plt.tight_layout()
    plt.show()


    plt.figure(figsize=(8, 5))
    sns.heatmap(best['ConfMatrix'], annot=True, fmt="d", cbar=False, cmap="Blues",
<<<<<<< HEAD
                xticklabels=["No Sepsis", "Sepsis"], yticklabels=["No Sepsis", "Sepsis"])
    plt.xlabel("Predicted", fontsize="14")
    plt.ylabel("Actual", fontsize="14")
    plt.title(f"Confusion Matrix (Best Prediction at {best['Offset']}h offset)", fontsize="16")
=======
                xticklabels=["No Sepsis", "Sepsis"],
                yticklabels=["No Sepsis", "Sepsis"])
    plt.xlabel("Predicted")
    plt.ylabel("Actual")
    plt.title(f"Confusion Matrix (Best Prediction at {best['Offset']}h Before Diagnosis)")
>>>>>>> 62e7a4e7
    plt.tight_layout()
    plt.show()


if __name__ == "__main__":
    run_pipeline()<|MERGE_RESOLUTION|>--- conflicted
+++ resolved
@@ -163,6 +163,7 @@
     print("\nBest Overall Configuration:")
     print(best)
 
+
     # Plot Utility Score vs Offset Time
     plt.figure(figsize=(7, 5))
     results_df_sorted = results_df.sort_values(by='Offset')
@@ -177,18 +178,10 @@
 
     plt.figure(figsize=(8, 5))
     sns.heatmap(best['ConfMatrix'], annot=True, fmt="d", cbar=False, cmap="Blues",
-<<<<<<< HEAD
                 xticklabels=["No Sepsis", "Sepsis"], yticklabels=["No Sepsis", "Sepsis"])
     plt.xlabel("Predicted", fontsize="14")
     plt.ylabel("Actual", fontsize="14")
     plt.title(f"Confusion Matrix (Best Prediction at {best['Offset']}h offset)", fontsize="16")
-=======
-                xticklabels=["No Sepsis", "Sepsis"],
-                yticklabels=["No Sepsis", "Sepsis"])
-    plt.xlabel("Predicted")
-    plt.ylabel("Actual")
-    plt.title(f"Confusion Matrix (Best Prediction at {best['Offset']}h Before Diagnosis)")
->>>>>>> 62e7a4e7
     plt.tight_layout()
     plt.show()
 
